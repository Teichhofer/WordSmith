--- conflicted
+++ resolved
@@ -19,13 +19,5 @@
     "Formuliere ausschließlich einen präzisen Prompt für ein LLM, der diesen erzählerischen Schritt beschreibt."
 )
 
-<<<<<<< HEAD
-=======
-INITIAL_AUTO_PROMPT = (
-    "Schreibe diesen Text.\n"
-    "Titel: {title}\n"
-    "Textart: {text_type}\n"
-    "Inhalt: {content}\n"
-    "Er soll etwa {word_count} Wörter umfassen."
-)
->>>>>>> 59a92169
+
+
